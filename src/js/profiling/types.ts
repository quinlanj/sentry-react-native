<<<<<<< HEAD
import type { Profile, ThreadCpuProfile } from '@sentry/types';

import type { NativeProfileEvent } from './nativeTypes';
=======
import type { ThreadCpuFrame as SentryThreadCpuFrame, ThreadCpuProfile } from '@sentry/types';

export interface ThreadCpuFrame extends SentryThreadCpuFrame {
  in_app?: boolean;
}
>>>>>>> 4b1c0048

export interface RawThreadCpuProfile extends ThreadCpuProfile {
  frames: ThreadCpuFrame[];
  profile_id?: string;
  active_thread_id: string;
}

export type HermesProfileEvent = {
  platform: 'javascript';
  version: '1';
  profile: ThreadCpuProfile;
  transaction: {
    active_thread_id: string;
  };
};

export type ProfileEvent = Profile;

export type CombinedProfileEvent = HermesProfileEvent & Partial<NativeProfileEvent>;<|MERGE_RESOLUTION|>--- conflicted
+++ resolved
@@ -1,14 +1,10 @@
-<<<<<<< HEAD
-import type { Profile, ThreadCpuProfile } from '@sentry/types';
+import type { Profile, ThreadCpuFrame as SentryThreadCpuFrame, ThreadCpuProfile } from '@sentry/types';
 
 import type { NativeProfileEvent } from './nativeTypes';
-=======
-import type { ThreadCpuFrame as SentryThreadCpuFrame, ThreadCpuProfile } from '@sentry/types';
 
 export interface ThreadCpuFrame extends SentryThreadCpuFrame {
   in_app?: boolean;
 }
->>>>>>> 4b1c0048
 
 export interface RawThreadCpuProfile extends ThreadCpuProfile {
   frames: ThreadCpuFrame[];
