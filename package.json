--- conflicted
+++ resolved
@@ -42,28 +42,15 @@
     "react-native": ">=0.65.0"
   },
   "dependencies": {
-<<<<<<< HEAD
-    "@sentry/browser": "7.29.0",
+    "@sentry/browser": "7.31.1",
     "@sentry/cli": "2.10.0",
-    "@sentry/core": "7.29.0",
-    "@sentry/hub": "7.29.0",
-    "@sentry/integrations": "7.29.0",
-    "@sentry/react": "7.29.0",
-    "@sentry/tracing": "7.29.0",
-    "@sentry/types": "7.29.0",
-    "@sentry/utils": "7.29.0"
-=======
-    "@sentry/browser": "7.31.1",
-    "@sentry/cli": "1.74.4",
     "@sentry/core": "7.31.1",
     "@sentry/hub": "7.31.1",
     "@sentry/integrations": "7.31.1",
     "@sentry/react": "7.31.1",
     "@sentry/tracing": "7.31.1",
     "@sentry/types": "7.31.1",
-    "@sentry/utils": "7.31.1",
-    "@sentry/wizard": "1.4.0"
->>>>>>> 675e5384
+    "@sentry/utils": "7.31.1"
   },
   "devDependencies": {
     "@sentry-internal/eslint-config-sdk": "7.31.1",
