name: End-to-End Tests

on:
  push:
    branches: [main]
  pull_request:

concurrency:
  group: ${{ github.workflow }}-${{ github.ref }}
  cancel-in-progress: true

env:
  SENTRY_AUTH_TOKEN: ${{ secrets.SENTRY_AUTH_TOKEN }}

jobs:
  cancel-previous-workflow:
    runs-on: ubuntu-latest
    steps:
      - name: Cancel Previous Runs
        uses: styfle/cancel-workflow-action@b173b6ec0100793626c2d9e6b90435061f4fc3e5 # pin@0.11.0
        with:
          access_token: ${{ github.token }}

  sample:
    # Android emulator said to perform best with macos HAXM
    runs-on: macos-latest
    strategy:
      # we want that the matrix keeps running, default is to cancel them if it fails.
      fail-fast: false
      matrix:
        platform: ['ios', 'android']
        include:
          - platform: ios
            runtime: 'latest'
            device: 'iPhone 14'
    steps:
      - uses: actions/checkout@v3

      - uses: actions/setup-java@v3
        with:
          java-version: '11'
          distribution: 'adopt'

      - name: NPM cache
        uses: actions/cache@v3
        id: deps-cache
        with:
          path: |
            node_modules
            sample/node_modules
          key: ${{ github.workflow }}-${{ github.job }}-npm-${{ hashFiles('yarn.lock', 'sample/yarn.lock') }}

      - name: iOS cache
        if: ${{ matrix.platform == 'ios' }}
        uses: actions/cache@v3
        with:
          path: |
            sample/ios/Pods
            sample/ios/DerivedData
          # Note: we cannot use sample/ios/Podfile.lock because it's not source controlled.
          key: ${{ github.workflow }}-${{ github.job }}-ios${{ matrix.runtime }}-${{ hashFiles('yarn.lock', 'sample/yarn.lock') }}

      - name: Install Dependencies
        if: ${{ steps.deps-cache.outputs['cache-hit'] != 'true' }}
        run: yarn install

      - name: Build SDK
        run: yarn build

      - name: Install Sample Dependencies
        if: ${{ steps.deps-cache.outputs['cache-hit'] != 'true' }}
        working-directory: ./sample
        run: yarn install

      - run: pod install
        if: ${{ matrix.platform == 'ios' }}
        env:
          PRODUCTION: 1
        working-directory: ./sample/ios

      - name: Build ${{ matrix.platform }} sample app
        if: ${{ env.SENTRY_AUTH_TOKEN != null }}
        id: build
        working-directory: ./sample/${{ matrix.platform }}
        run: |
          if [[ "${{ matrix.platform }}" == "android" ]]; then
            ./gradlew :app:assembleRelease -PreactNativeArchitectures=x86
          else
            mkdir -p DerivedData
            defaults write com.apple.dt.Xcode ShowBuildOperationDuration YES
            buildArgs=(
              '-destination' 'platform=iOS Simulator,OS=${{ matrix.runtime }},name=${{ matrix.device }}'
              'ONLY_ACTIVE_ARCH=yes'
              '-derivedDataPath' $(cd "DerivedData" ; pwd -P)
            )
            echo "buildArgs = ${buildArgs[@]}"
            xcodebuild \
              -workspace sample.xcworkspace \
              -configuration Release \
              -scheme sample \
              "${buildArgs[@]}" \
              build
            xcodebuild \
              -project ../node_modules/appium-webdriveragent/WebDriverAgent.xcodeproj \
              -scheme WebDriverAgentRunner \
              GCC_TREAT_WARNINGS_AS_ERRORS=0 \
              COMPILER_INDEX_STORE_ENABLE=NO \
              "${buildArgs[@]}" \
              build
          fi

  metrics:
    runs-on: macos-latest
    strategy:
      # we want that the matrix keeps running, default is to cancel them if it fails.
      fail-fast: false
      matrix:
        rn-architecture: ['legacy', 'new']
        platform: ["ios", "android"]
        include:
          - platform: ios
            name: iOS
            appPlain: test/perf/test-app-plain.ipa
          - platform: android
            name: Android
            appPlain: test/perf/TestAppPlain/android/app/build/outputs/apk/release/app-release.apk
    steps:
      - uses: actions/checkout@v3
      - uses: actions/setup-node@v3
        with:
          node-version: "14"
      - uses: actions/setup-java@v3
        with:
          java-version: "11"
          distribution: "adopt"
      - name: Install Global Dependencies
        run: yarn global add react-native-cli @sentry/cli yalc
      - uses: actions/cache@v3
        id: deps-cache
        with:
          path: |
            node_modules
            test/perf/TestAppSentry/node_modules
          key: ${{ github.workflow }}-${{ github.job }}-${{ hashFiles('yarn.lock', 'test/perf/TestAppSentry/yarn.lock') }}
      - name: Install Dependencies
        if: steps.deps-cache.outputs['cache-hit'] != 'true'
        run: yarn install
      - name: Build SDK
        run: yarn build
      - name: Package SDK
        run: yalc publish
      - uses: actions/setup-node@v3
        with:
          node-version: "16"
      - uses: actions/cache@v3
        id: app-plain-cache
        with:
          path: ${{ matrix.appPlain }}
          # if the whole plain app folder is hashed the cache is never hit as there are files generated in the folder
          # the cache key is calculated both at cache retrieval and save time
          # hashFiles fails when there are rn android new arch generated files in the folder (exact reason unknown)
          key: ${{ github.workflow }}-${{ github.job }}-appplain-${{ matrix.platform }}-${{ matrix.rn-architecture }}-${{ hashFiles('test/perf/TestAppPlain/yarn.lock') }}
      - name: Build app plain
        if: steps.app-plain-cache.outputs['cache-hit'] != 'true'
        working-directory: ./test/perf/TestAppPlain
        run: |
          yarn install
          cd ${{ matrix.platform }}
          if [[ "${{ matrix.platform }}" == "android" ]]; then
            if [[ ${{ matrix.rn-architecture }} == 'new' ]]; then
              perl -i -pe's/newArchEnabled=false/newArchEnabled=true/g' gradle.properties
            fi
            ./gradlew assembleRelease
          else
            export PRODUCTION=1
            if [[ ${{ matrix.rn-architecture }} == 'new' ]]; then
              export RCT_NEW_ARCH_ENABLED=1
            fi
            pod install
            cd ../..
            fastlane build_perf_test_app_plain
          fi
        env:
          APP_STORE_CONNECT_KEY_ID: ${{ secrets.APP_STORE_CONNECT_KEY_ID }}
          APP_STORE_CONNECT_ISSUER_ID: ${{ secrets.APP_STORE_CONNECT_ISSUER_ID }}
          APP_STORE_CONNECT_KEY: ${{ secrets.APP_STORE_CONNECT_KEY }}
          FASTLANE_KEYCHAIN_PASSWORD: ${{ secrets.FASTLANE_KEYCHAIN_PASSWORD }}
          MATCH_GIT_PRIVATE_KEY: ${{ secrets.MATCH_GIT_PRIVATE_KEY }}
          MATCH_PASSWORD: ${{ secrets.MATCH_PASSWORD }}
          MATCH_USERNAME: ${{ secrets.MATCH_USERNAME }}
      - name: Build app with Sentry
        working-directory: ./test/perf/TestAppSentry
        run: |
          yalc add @sentry/react-native
          yarn install
          cd ${{ matrix.platform }}
          if [[ "${{ matrix.platform }}" == "android" ]]; then
            if [[ ${{ matrix.rn-architecture }} == 'new' ]]; then
              perl -i -pe's/newArchEnabled=false/newArchEnabled=true/g' gradle.properties
            fi
            ./gradlew assembleRelease
          else
            export PRODUCTION=1
            if [[ ${{ matrix.rn-architecture }} == 'new' ]]; then
              export RCT_NEW_ARCH_ENABLED=1
            fi
            pod install
            cd ../..
            fastlane build_perf_test_app_sentry
            cd TestAppSentry
          fi
          # Remove after build so that the cache isn't invaldiated due to the changes in yarn.lock.
          yarn remove @sentry/react-native
        env:
          APP_STORE_CONNECT_KEY_ID: ${{ secrets.APP_STORE_CONNECT_KEY_ID }}
          APP_STORE_CONNECT_ISSUER_ID: ${{ secrets.APP_STORE_CONNECT_ISSUER_ID }}
          APP_STORE_CONNECT_KEY: ${{ secrets.APP_STORE_CONNECT_KEY }}
          FASTLANE_KEYCHAIN_PASSWORD: ${{ secrets.FASTLANE_KEYCHAIN_PASSWORD }}
          MATCH_GIT_PRIVATE_KEY: ${{ secrets.MATCH_GIT_PRIVATE_KEY }}
          MATCH_PASSWORD: ${{ secrets.MATCH_PASSWORD }}
          MATCH_USERNAME: ${{ secrets.MATCH_USERNAME }}
      - name: Collect apps metrics
        uses: getsentry/action-app-sdk-overhead-metrics@v1
        with:
          name: ${{ matrix.name }} (${{ matrix.rn-architecture }})
          config: ./test/perf/metrics-${{ matrix.platform }}.yml
          sauce-user: ${{ secrets.SAUCE_USERNAME }}
          sauce-key: ${{ secrets.SAUCE_ACCESS_KEY }}

  react-native-build:
    name: Build RN ${{ matrix.rn-version }} ${{ matrix.rn-architecture }} ${{ matrix.platform }} ${{ matrix.build-type }}
    runs-on: macos-latest
    env:
      RN_DIFF_REPOSITORY: https://github.com/react-native-community/rn-diff-purge.git
    strategy:
      fail-fast: false # keeps matrix running if one fails
      matrix:
<<<<<<< HEAD
        rn-version: ['0.65.3', '0.70.6']
        rn-architecture: ['legacy', 'new']
=======
        rn-version: ['0.64.4', '0.71.0']
        rn-architecture: ['legacy']
>>>>>>> 6b648a56
        platform: ['android', 'ios']
        build-type: ['dev', 'production']
        include:
          - platform: ios
            runtime: 'latest'
            device: 'iPhone 14'
        # exclude all rn versions lower than 0.70.0 for new architecture
        exclude:
          - rn-version: '0.65.3'
            rn-architecture: 'new'
    steps:
      - uses: actions/checkout@v3

      - uses: actions/setup-java@v3
        with:
          java-version: '11'
          distribution: 'adopt'

      - name: Setup JS Tools
        run: yarn global add yalc semver

      - name: NPM cache SDK
        uses: actions/cache@v3
        id: deps-cache
        with:
          path: node_modules
          key: ${{ github.workflow }}-${{ github.job }}-npm-${{ hashFiles('yarn.lock') }}

      - name: NPM cache E2E Tests Library
        uses: actions/cache@v3
        id: deps-cache-e2e-library
        with:
          path: test/e2e/node_modules
          key: ${{ github.workflow }}-${{ github.job }}-npm-${{ hashFiles('test/e2e/yarn.lock') }}

      - name: Install SDK JS Dependencies
        if: ${{ steps.deps-cache.outputs['cache-hit'] != 'true' }}
        run: yarn install

      - name: Install E2E Tests Library JS Dependencies
        if: steps.deps-cache.outputs['deps-cache-e2e-library'] != 'true'
        working-directory: test/e2e
        run: yarn install

      - name: Build SDK
        run: yarn build

      - name: Build E2E Tests Library
        working-directory: test/e2e
        run: yarn build

      - name: Package SDK
        run: yalc publish

      - name: Download Plain RN ${{ matrix.rn-version }} App
        working-directory: test/react-native/versions
        run: git clone $RN_DIFF_REPOSITORY --branch release/${{ matrix.rn-version }} --single-branch ${{ matrix.rn-version }}

      - name: Add SDK to App
        working-directory: test/react-native/versions/${{ matrix.rn-version }}/RnDiffApp
        run: yalc add @sentry/react-native

      - name: Install App JS Dependencies
        working-directory: test/react-native/versions/${{ matrix.rn-version }}/RnDiffApp
        run: yarn install

      - name: Add E2E Tests Library to App
        working-directory: test/react-native/versions/${{ matrix.rn-version }}/RnDiffApp
        run: yarn add ../../../../e2e

      - name: Install App Pods
        if: ${{ matrix.platform == 'ios' }}
        working-directory: test/react-native/versions/${{ matrix.rn-version }}/RnDiffApp/ios
        run: |
          [[ "${{ matrix.build-type }}" == "production" ]] && ENABLE_PROD=1 || ENABLE_PROD=0
          [[ "${{ matrix.rn-architecture }}" == "new" ]] && ENABLE_NEW_ARCH=1 || ENABLE_NEW_ARCH=0
          echo "ENABLE_PROD=$ENABLE_PROD"
          echo "ENABLE_NEW_ARCH=$ENABLE_NEW_ARCH"
          PRODUCTION=$ENABLE_PROD RCT_NEW_ARCH_ENABLED=$ENABLE_NEW_ARCH pod install

      - name: Patch App RN
        working-directory: test/react-native/versions/${{ matrix.rn-version }}/RnDiffApp
        run: |
          patch --verbose --strip=0 --force --ignore-whitespace --fuzz 4 < ../../../rn.patch
          ../../../rn.patch.app.js --app .

      - name: Patch Android App RN
        if: ${{ matrix.platform == 'android' }}
        working-directory: test/react-native
        run: |
          ./rn.patch.app.build.gradle.js \
            --app-build-gradle 'versions/${{ matrix.rn-version }}/RnDiffApp/android/app/build.gradle'

      - name: Patch iOS App RN
        if: ${{ matrix.platform == 'ios' }}
        working-directory: test/react-native
        run: |
          ./rn.patch.xcode.js \
            --project 'versions/${{ matrix.rn-version }}/RnDiffApp/ios/RnDiffApp.xcodeproj/project.pbxproj' \
            --rn-version '${{ matrix.rn-version }}'

      - name: Build Android App
        if: ${{ matrix.platform == 'android' }}
        working-directory: test/react-native/versions/${{ matrix.rn-version }}/RnDiffApp/android
        run: |
          if [[ ${{ matrix.rn-architecture }} == 'new' ]]; then
            perl -i -pe's/newArchEnabled=false/newArchEnabled=true/g' gradle.properties
            echo 'New Architecture enabled'
          fi
          [[ "${{ matrix.build-type }}" == "production" ]] && CONFIG='Release' || CONFIG='Debug'
          echo "Building $CONFIG"
          ./gradlew ":app:assemble$CONFIG" -PreactNativeArchitectures=x86

      - name: Build iOS App
        if: ${{ matrix.platform == 'ios' }}
        working-directory: test/react-native/versions/${{ matrix.rn-version }}/RnDiffApp/ios
        run: |
          [[ "${{ matrix.build-type }}" == "production" ]] && CONFIG='Release' || CONFIG='Debug'
          echo "Building $CONFIG"
          mkdir -p "DerivedData"
          derivedData="$(cd "DerivedData" ; pwd -P)"
          xcodebuild \
            -workspace RnDiffApp.xcworkspace \
            -configuration "$CONFIG" \
            -scheme RnDiffApp \
            -destination 'platform=iOS Simulator,OS=${{ matrix.runtime }},name=${{ matrix.device }}' \
            ONLY_ACTIVE_ARCH=yes \
            -sdk 'iphonesimulator' \
            -derivedDataPath "$derivedData" \
            build

      - name: Archive Android APK
        if: matrix.platform == 'android' && matrix.build-type == 'production'
        run: |
          BUILD_PATH=test/react-native/versions/${{ matrix.rn-version }}/RnDiffApp/android/app/build/outputs/apk/release
          BUILD_NAME=app-release.apk
          tar -cvf apk.tar -C $BUILD_PATH $BUILD_NAME

      - name: Archive iOS APP
        if: matrix.platform == 'ios' && matrix.build-type == 'production'
        run: |
          BUILD_PATH=test/react-native/versions/${{ matrix.rn-version }}/RnDiffApp/ios/DerivedData/Build/Products/Release-iphonesimulator
          BUILD_NAME=RnDiffApp.app
          tar -cvf app.tar -C $BUILD_PATH $BUILD_NAME

      - name: Upload App APK
        if: matrix.platform == 'android' && matrix.build-type == 'production'
        uses: actions/upload-artifact@v3
        with:
          name: ${{ matrix.rn-version }}-${{ matrix.rn-architecture }}-${{ matrix.platform }}-${{ matrix.build-type }}-app-package
          path: apk.tar
          retention-days: 1

      - name: Upload App APP
        if: matrix.platform == 'ios' && matrix.build-type == 'production'
        uses: actions/upload-artifact@v3
        with:
          name: ${{ matrix.rn-version }}-${{ matrix.rn-architecture }}-${{ matrix.platform }}-${{ matrix.build-type }}-app-package
          path: app.tar
          retention-days: 1

  react-native-test:
    name: Test RN ${{ matrix.rn-version }} ${{ matrix.rn-architecture }} ${{ matrix.platform }} ${{ matrix.build-type }}
    needs: react-native-build
    runs-on: macos-latest
    strategy:
      fail-fast: false # keeps matrix running if one fails
      matrix:
        rn-version: ['0.65.3', '0.70.6']
        rn-architecture: ['legacy', 'new']
        platform: ['android', 'ios']
        build-type: ['production']
        include:
          - platform: ios
            runtime: '16.0'
            device: 'iPhone 14'
        # exclude all rn versions lower than 0.70.0 for new architecture
        exclude:
          - rn-version: '0.65.3'
            rn-architecture: 'new'
    env:
      PLATFORM: ${{ matrix.platform }}
      RUNTIME: ${{ matrix.runtime }}
      DEVICE: ${{ matrix.device }}
    steps:
      - uses: actions/checkout@v3

      - name: Download App Package
        if: matrix.build-type == 'production'
        uses: actions/download-artifact@v3
        with:
          name: ${{ matrix.rn-version }}-${{ matrix.rn-architecture }}-${{ matrix.platform }}-${{ matrix.build-type }}-app-package
          path: test/e2e

      - name: Extract App Package
        working-directory: test/e2e
        run: tar -xvf *.tar

      - uses: actions/setup-java@v3
        with:
          java-version: '11'
          distribution: 'adopt'

      - name: NPM cache E2E Tests Library
        uses: actions/cache@v3
        id: deps-cache-e2e-library
        with:
          path: test/e2e/node_modules
          key: ${{ github.workflow }}-${{ github.job }}-npm-${{ hashFiles('test/e2e/yarn.lock') }}

      - name: Install E2E Tests Library JS Dependencies
        if: steps.deps-cache.outputs['deps-cache-e2e-library'] != 'true'
        working-directory: test/e2e
        run: yarn install

      - name: Build iOS WebDriverAgent
        if: matrix.platform == 'ios'
        working-directory: test/e2e
        run: |
          mkdir -p "DerivedData"
          derivedData="$(cd "DerivedData" ; pwd -P)"
          xcodebuild \
            -project node_modules/appium-webdriveragent/WebDriverAgent.xcodeproj \
            -scheme WebDriverAgentRunner \
            GCC_TREAT_WARNINGS_AS_ERRORS=0 \
            COMPILER_INDEX_STORE_ENABLE=NO \
            -destination 'platform=iOS Simulator,name=${{ matrix.device }}' \
            ONLY_ACTIVE_ARCH=yes \
            -sdk 'iphonesimulator${{ matrix.runtime }}' \
            -derivedDataPath "$derivedData" \
            build

      - name: Start Appium Server
        working-directory: test/e2e
        run: yarn run appium --log-timestamp --log-no-colors --log appium.${{ matrix.platform }}.log &

        # Wait until the Appium server starts.
      - name: Check Appium Server
        uses: nick-fields/retry@943e742917ac94714d2f408a0e8320f2d1fcafcd # pin@v2
        with:
          timeout_seconds: 60
          max_attempts: 10
          command: curl --output /dev/null --silent --head --fail http://127.0.0.1:4723/sessions

      - name: Run tests on Android
        if: ${{ matrix.platform == 'android' }}
        env:
          APPIUM_APP: ./app-release.apk
        uses: reactivecircus/android-emulator-runner@50986b1464923454c95e261820bc626f38490ec0 # pin@v2
        with:
          working-directory: test/e2e
          api-level: 29
          emulator-options: >
            -accel on
            -no-snapshot
            -gpu swiftshader_indirect
            -noaudio
            -no-boot-anim
            -camera-back none
            -camera-front none
            -timezone US/Pacific
          script: |
            # Collect logs
            adb logcat '*:D' 2>&1 >adb.log &
            adb devices -l

            yarn test --verbose

      - name: Run tests on iOS
        if: ${{ matrix.platform == 'ios' }}
        working-directory: test/e2e
        env:
          APPIUM_APP: ./RnDiffApp.app
          APPIUM_DERIVED_DATA: DerivedData
        run: yarn test --verbose

      - name: Upload logs
        if: ${{ always() }}
        uses: actions/upload-artifact@v3
        with:
          name: ${{ matrix.rn-version }}-${{ matrix.rn-architecture }}-${{ matrix.platform }}-${{ matrix.build-type }}-logs
          path: |
            test/e2e/*.log
            test/e2e/*.png<|MERGE_RESOLUTION|>--- conflicted
+++ resolved
@@ -235,13 +235,8 @@
     strategy:
       fail-fast: false # keeps matrix running if one fails
       matrix:
-<<<<<<< HEAD
-        rn-version: ['0.65.3', '0.70.6']
+        rn-version: ['0.65.3', '0.71.0']
         rn-architecture: ['legacy', 'new']
-=======
-        rn-version: ['0.64.4', '0.71.0']
-        rn-architecture: ['legacy']
->>>>>>> 6b648a56
         platform: ['android', 'ios']
         build-type: ['dev', 'production']
         include:
