{
  "name": "@sentry/react-native",
  "homepage": "https://github.com/getsentry/sentry-react-native",
  "repository": "https://github.com/getsentry/sentry-react-native",
  "version": "5.0.0-beta.1",
  "description": "Official Sentry SDK for react-native",
  "typings": "dist/js/index.d.ts",
  "types": "dist/js/index.d.ts",
  "typescript": {
    "definition": "dist/js/index.d.ts"
  },
  "main": "dist/js/index.js",
  "scripts": {
    "build": "yarn build:sdk && yarn build:tools",
    "build:sdk": "tsc -p tsconfig.build.json",
    "build:sdk:watch": "tsc -p tsconfig.build.json -w --preserveWatchOutput",
    "build:tools": "tsc -p tsconfig.build.tools.json",
    "clean": "rimraf dist coverage",
    "test": "jest",
    "lint": "eslint --config .eslintrc.js .",
    "test:watch": "jest --watch",
    "run-ios": "cd sample && yarn react-native run-ios",
    "run-android": "cd sample && yarn react-native run-android"
  },
  "keywords": [
    "react-native",
    "sentry",
    "crashreporting",
    "ios"
  ],
  "publishConfig": {
    "access": "public"
  },
  "author": "Sentry",
  "license": "MIT",
  "//": [
    "React version to be compatible with RN",
    "When bumping make sure to update the version of react, i.e:  https://github.com/facebook/react-native/blob/v0.56.0/package.json"
  ],
  "peerDependencies": {
    "react": ">=17.0.0",
    "react-native": ">=0.65.0"
  },
  "dependencies": {
<<<<<<< HEAD
    "@sentry/browser": "7.32.1",
    "@sentry/cli": "2.10.0",
    "@sentry/core": "7.32.1",
    "@sentry/hub": "7.32.1",
    "@sentry/integrations": "7.32.1",
    "@sentry/react": "7.32.1",
    "@sentry/tracing": "7.32.1",
    "@sentry/types": "7.32.1",
    "@sentry/utils": "7.32.1"
=======
    "@sentry/browser": "7.36.0",
    "@sentry/cli": "1.74.4",
    "@sentry/core": "7.36.0",
    "@sentry/hub": "7.36.0",
    "@sentry/integrations": "7.36.0",
    "@sentry/react": "7.36.0",
    "@sentry/tracing": "7.36.0",
    "@sentry/types": "7.36.0",
    "@sentry/utils": "7.36.0",
    "@sentry/wizard": "1.4.0"
>>>>>>> 1478dc08
  },
  "devDependencies": {
    "@sentry-internal/eslint-config-sdk": "7.36.0",
    "@sentry-internal/eslint-plugin-sdk": "7.36.0",
    "@sentry/typescript": "^5.20.1",
    "@sentry/wizard": "2.2.0",
    "@types/jest": "^29.2.5",
    "@types/react": "^18.0.25",
    "babel-jest": "^29.3.1",
    "eslint": "^7.6.0",
    "eslint-plugin-react": "^7.20.6",
    "eslint-plugin-react-native": "^3.8.1",
    "jest": "^29.3.1",
    "jest-environment-jsdom": "^29.4.1",
    "prettier": "^2.0.5",
    "react": "18.2.0",
    "react-native": "0.71.0",
    "replace-in-file": "^6.0.0",
    "rimraf": "^4.1.1",
    "ts-jest": "^29.0.5",
    "typescript": "3.8.3"
  },
  "rnpm": {
    "commands": {},
    "android": {
      "packageInstance": "new RNSentryPackage()",
      "packageImportPath": "import io.sentry.react.RNSentryPackage;"
    },
    "ios": {}
  },
  "jest": {
    "collectCoverage": true,
    "preset": "react-native",
    "globals": {
      "__DEV__": true,
      "ts-jest": {
        "tsConfig": "./tsconfig.json",
        "diagnostics": false
      }
    },
    "moduleFileExtensions": [
      "ts",
      "tsx",
      "js"
    ],
    "testPathIgnorePatterns": [
      "<rootDir>/sample/",
      "<rootDir>/test/e2e/"
    ],
    "testEnvironment": "node",
    "testMatch": [
      "**/*.test.(ts|tsx)"
    ]
  },
  "codegenConfig": {
    "name": "RNSentrySpec",
    "type": "modules",
    "jsSrcsDir": "src",
    "android": {
      "javaPackageName": "io.sentry.react"
    }
  }
}<|MERGE_RESOLUTION|>--- conflicted
+++ resolved
@@ -42,28 +42,15 @@
     "react-native": ">=0.65.0"
   },
   "dependencies": {
-<<<<<<< HEAD
-    "@sentry/browser": "7.32.1",
+    "@sentry/browser": "7.36.0",
     "@sentry/cli": "2.10.0",
-    "@sentry/core": "7.32.1",
-    "@sentry/hub": "7.32.1",
-    "@sentry/integrations": "7.32.1",
-    "@sentry/react": "7.32.1",
-    "@sentry/tracing": "7.32.1",
-    "@sentry/types": "7.32.1",
-    "@sentry/utils": "7.32.1"
-=======
-    "@sentry/browser": "7.36.0",
-    "@sentry/cli": "1.74.4",
     "@sentry/core": "7.36.0",
     "@sentry/hub": "7.36.0",
     "@sentry/integrations": "7.36.0",
     "@sentry/react": "7.36.0",
     "@sentry/tracing": "7.36.0",
     "@sentry/types": "7.36.0",
-    "@sentry/utils": "7.36.0",
-    "@sentry/wizard": "1.4.0"
->>>>>>> 1478dc08
+    "@sentry/utils": "7.36.0"
   },
   "devDependencies": {
     "@sentry-internal/eslint-config-sdk": "7.36.0",
