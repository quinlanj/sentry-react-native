--- conflicted
+++ resolved
@@ -2,11 +2,7 @@
   "name": "@sentry/react-native",
   "homepage": "https://github.com/getsentry/sentry-react-native",
   "repository": "https://github.com/getsentry/sentry-react-native",
-<<<<<<< HEAD
   "version": "5.0.0-rc.1",
-=======
-  "version": "4.15.0",
->>>>>>> cbac3f68
   "description": "Official Sentry SDK for react-native",
   "typings": "dist/js/index.d.ts",
   "types": "dist/js/index.d.ts",
@@ -46,28 +42,15 @@
     "react-native": ">=0.65.0"
   },
   "dependencies": {
-<<<<<<< HEAD
-    "@sentry/browser": "7.36.0",
+    "@sentry/browser": "7.37.2",
     "@sentry/cli": "2.10.0",
-    "@sentry/core": "7.36.0",
-    "@sentry/hub": "7.36.0",
-    "@sentry/integrations": "7.36.0",
-    "@sentry/react": "7.36.0",
-    "@sentry/tracing": "7.36.0",
-    "@sentry/types": "7.36.0",
-    "@sentry/utils": "7.36.0"
-=======
-    "@sentry/browser": "7.37.2",
-    "@sentry/cli": "1.74.4",
     "@sentry/core": "7.37.2",
     "@sentry/hub": "7.37.2",
     "@sentry/integrations": "7.37.2",
     "@sentry/react": "7.37.2",
     "@sentry/tracing": "7.37.2",
     "@sentry/types": "7.37.2",
-    "@sentry/utils": "7.37.2",
-    "@sentry/wizard": "1.4.0"
->>>>>>> cbac3f68
+    "@sentry/utils": "7.37.2"
   },
   "devDependencies": {
     "@sentry-internal/eslint-config-sdk": "7.37.2",
