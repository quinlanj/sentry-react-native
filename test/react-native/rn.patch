<<<<<<< HEAD
diff -ruN App.js App.js
--- App.js	2023-01-09 15:25:23.000000000 +0100
+++ App.js	2023-01-09 15:26:21.000000000 +0100
@@ -26,6 +26,13 @@
   ReloadInstructions,
 } from 'react-native/Libraries/NewAppScreen';

+import * as Sentry from '@sentry/react-native';
+import { EndToEndTestsScreen } from 'sentry-react-native-e2e-tests';
+
+Sentry.init({
+  dsn: 'https://d870ad989e7046a8b9715a57f59b23b5@o447951.ingest.sentry.io/5428561',
+});
+
 /* $FlowFixMe[missing-local-annot] The type annotation(s) required by Flow's
  * LTI update could not be added via codemod */
 const Section = ({children, title}): Node => {
@@ -70,6 +77,7 @@
       <ScrollView
         contentInsetAdjustmentBehavior="automatic"
         style={backgroundStyle}>
+        <EndToEndTestsScreen />
         <Header />
         <View
           style={{
diff -ruN android/app/build.gradle android/app/build.gradle
--- android/app/build.gradle	2022-12-06 11:42:35.000000000 +0100
+++ android/app/build.gradle	2022-12-06 11:44:50.000000000 +0100
@@ -82,6 +82,7 @@
 ]

 apply from: "../../node_modules/react-native/react.gradle"
+apply from: "../../node_modules/@sentry/react-native/sentry.gradle"

 /**
  * Set this to true to create two separate APKs instead of one:
=======
>>>>>>> 6b648a56
diff -ruN android/sentry.properties android/sentry.properties
--- android/sentry.properties	1970-01-01 01:00:00.000000000 +0100
+++ android/sentry.properties	2022-12-06 11:45:37.000000000 +0100
@@ -0,0 +1,4 @@
+defaults.url=https://sentry.io/
+defaults.org=sentry-sdks
+defaults.project=sentry-react-native
+# auth.token=
diff -ruN ios/sentry.properties ios/sentry.properties
--- ios/sentry.properties	1970-01-01 01:00:00.000000000 +0100
+++ ios/sentry.properties	2022-12-06 11:45:31.000000000 +0100
@@ -0,0 +1,4 @@
+defaults.url=https://sentry.io/
+defaults.org=sentry-sdks
+defaults.project=sentry-react-native
+# auth.token=<|MERGE_RESOLUTION|>--- conflicted
+++ resolved
@@ -1,42 +1,3 @@
-<<<<<<< HEAD
-diff -ruN App.js App.js
---- App.js	2023-01-09 15:25:23.000000000 +0100
-+++ App.js	2023-01-09 15:26:21.000000000 +0100
-@@ -26,6 +26,13 @@
-   ReloadInstructions,
- } from 'react-native/Libraries/NewAppScreen';
-
-+import * as Sentry from '@sentry/react-native';
-+import { EndToEndTestsScreen } from 'sentry-react-native-e2e-tests';
-+
-+Sentry.init({
-+  dsn: 'https://d870ad989e7046a8b9715a57f59b23b5@o447951.ingest.sentry.io/5428561',
-+});
-+
- /* $FlowFixMe[missing-local-annot] The type annotation(s) required by Flow's
-  * LTI update could not be added via codemod */
- const Section = ({children, title}): Node => {
-@@ -70,6 +77,7 @@
-       <ScrollView
-         contentInsetAdjustmentBehavior="automatic"
-         style={backgroundStyle}>
-+        <EndToEndTestsScreen />
-         <Header />
-         <View
-           style={{
-diff -ruN android/app/build.gradle android/app/build.gradle
---- android/app/build.gradle	2022-12-06 11:42:35.000000000 +0100
-+++ android/app/build.gradle	2022-12-06 11:44:50.000000000 +0100
-@@ -82,6 +82,7 @@
- ]
-
- apply from: "../../node_modules/react-native/react.gradle"
-+apply from: "../../node_modules/@sentry/react-native/sentry.gradle"
-
- /**
-  * Set this to true to create two separate APKs instead of one:
-=======
->>>>>>> 6b648a56
 diff -ruN android/sentry.properties android/sentry.properties
 --- android/sentry.properties	1970-01-01 01:00:00.000000000 +0100
 +++ android/sentry.properties	2022-12-06 11:45:37.000000000 +0100
