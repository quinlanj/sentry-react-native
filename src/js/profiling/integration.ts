/* eslint-disable complexity */
import type { Hub } from '@sentry/core';
import { getActiveTransaction } from '@sentry/core';
<<<<<<< HEAD
import type { Envelope, Event, EventProcessor, Integration, ThreadCpuProfile, Transaction } from '@sentry/types';
=======
import type {
  Envelope,
  Event,
  EventProcessor,
  Integration,
  Profile,
  ThreadCpuProfile,
  Transaction,
} from '@sentry/types';
>>>>>>> 665f1d7b
import { logger, uuid4 } from '@sentry/utils';
import { Platform } from 'react-native';

import { isHermesEnabled } from '../utils/environment';
import { NATIVE } from '../wrapper';
import { PROFILE_QUEUE } from './cache';
import { convertToSentryProfile } from './convertHermesProfile';
<<<<<<< HEAD
import type { NativeAndroidProfileEvent, NativeProfileEvent } from './nativeTypes';
import type { AndroidCombinedProfileEvent, CombinedProfileEvent, HermesProfileEvent, ProfileEvent } from './types';
=======
import type { NativeProfileEvent } from './nativeTypes';
import type { CombinedProfileEvent, HermesProfileEvent } from './types';
>>>>>>> 665f1d7b
import {
  addProfilesToEnvelope,
  createHermesProfilingEvent,
  enrichCombinedProfileWithEventContext,
  findProfiledTransactionsFromEnvelope,
} from './utils';

export const MAX_PROFILE_DURATION_MS = 30 * 1e3;

const MS_TO_NS: number = 1e6;

/**
 * Profiling integration creates a profile for each transaction and adds it to the event envelope.
 *
 * @experimental
 */
export class HermesProfiling implements Integration {
  /**
   * @inheritDoc
   */
  public static id: string = 'HermesProfiling';

  /**
   * @inheritDoc
   */
  public name: string = HermesProfiling.id;

  private _getCurrentHub?: () => Hub;

  private _currentProfile:
    | {
        profile_id: string;
        startTimestampNs: number;
      }
    | undefined;

  private _currentProfileTimeout: number | undefined;

  /**
   * @inheritDoc
   */
  public setupOnce(_: (e: EventProcessor) => void, getCurrentHub: () => Hub): void {
    if (!isHermesEnabled()) {
      logger.log('[Profiling] Hermes is not enabled, not adding profiling integration.');
      return;
    }

    this._getCurrentHub = getCurrentHub;
    const client = getCurrentHub().getClient();

    if (!client || typeof client.on !== 'function') {
      return;
    }

    this._startCurrentProfileForActiveTransaction();
    client.on('startTransaction', this._startCurrentProfile);

    client.on('finishTransaction', this._finishCurrentProfile);

    client.on('beforeEnvelope', (envelope: Envelope) => {
      if (!PROFILE_QUEUE.size()) {
        return;
      }

      const profiledTransactions = findProfiledTransactionsFromEnvelope(envelope);
      if (!profiledTransactions.length) {
        logger.log('[Profiling] no profiled transactions found in envelope');
        return;
      }

      const profilesToAddToEnvelope: ProfileEvent[] = [];
      for (const profiledTransaction of profiledTransactions) {
        const profile = this._createProfileEventFor(profiledTransaction);
        if (profile) {
          profilesToAddToEnvelope.push(profile);
        }
      }
      addProfilesToEnvelope(envelope, profilesToAddToEnvelope);
    });
  }

  private _startCurrentProfileForActiveTransaction = (): void => {
    if (this._currentProfile) {
      return;
    }
    const transaction = this._getCurrentHub && getActiveTransaction(this._getCurrentHub());
    transaction && this._startCurrentProfile(transaction);
  };

  private _startCurrentProfile = (transaction: Transaction): void => {
    this._finishCurrentProfile();

    const shouldStartProfiling = this._shouldStartProfiling(transaction);
    if (!shouldStartProfiling) {
      return;
    }

    this._currentProfileTimeout = setTimeout(this._finishCurrentProfile, MAX_PROFILE_DURATION_MS);
    this._startNewProfile(transaction);
  };

  private _shouldStartProfiling = (transaction: Transaction): boolean => {
    if (!transaction.sampled) {
      logger.log('[Profiling] Transaction is not sampled, skipping profiling');
      return false;
    }

    const client = this._getCurrentHub && this._getCurrentHub().getClient();
    const options = client && client.getOptions();

    const profilesSampleRate =
      options && options._experiments && typeof options._experiments.profilesSampleRate === 'number'
        ? options._experiments.profilesSampleRate
        : undefined;
    if (profilesSampleRate === undefined) {
      logger.log('[Profiling] Profiling disabled, enable it by setting `profilesSampleRate` option to SDK init call.');
      return false;
    }

    // Check if we should sample this profile
    if (Math.random() > profilesSampleRate) {
      logger.log('[Profiling] Skip profiling transaction due to sampling.');
      return false;
    }

    return true;
  };

  /**
   * Starts a new profile and links it to the transaction.
   */
  private _startNewProfile = (transaction: Transaction): void => {
    const profileStartTimestampNs = startProfiling();
    if (!profileStartTimestampNs) {
      return;
    }

    this._currentProfile = {
      profile_id: uuid4(),
      startTimestampNs: profileStartTimestampNs,
    };
    transaction.setContext('profile', { profile_id: this._currentProfile.profile_id });
    // @ts-expect-error profile_id is not part of the metadata type
    transaction.setMetadata({ profile_id: this._currentProfile.profile_id });
    logger.log('[Profiling] started profiling: ', this._currentProfile.profile_id);
  };

  /**
   * Stops profiling and adds the profile to the queue to be processed on beforeEnvelope.
   */
  private _finishCurrentProfile = (): void => {
    this._clearCurrentProfileTimeout();
    if (this._currentProfile === undefined) {
      return;
    }

    const profile = stopProfiling(this._currentProfile.startTimestampNs);
    if (!profile) {
      logger.warn('[Profiling] Stop failed. Cleaning up...');
      this._currentProfile = undefined;
      return;
    }

    PROFILE_QUEUE.add(this._currentProfile.profile_id, profile);

    logger.log('[Profiling] finished profiling: ', this._currentProfile.profile_id);
    this._currentProfile = undefined;
  };

  private _createProfileEventFor = (profiledTransaction: Event): ProfileEvent | null => {
    const profile_id = profiledTransaction?.contexts?.['profile']?.['profile_id'];

    if (typeof profile_id !== 'string') {
      logger.log('[Profiling] cannot find profile for a transaction without a profile context');
      return null;
    }

    // Remove the profile from the transaction context before sending, relay will take care of the rest.
    if (profiledTransaction?.contexts?.['.profile']) {
      delete profiledTransaction.contexts.profile;
    }

    const profile = PROFILE_QUEUE.get(profile_id);
    PROFILE_QUEUE.delete(profile_id);

    if (!profile) {
      logger.log(`[Profiling] cannot find profile ${profile_id} for transaction ${profiledTransaction.event_id}`);
      return null;
    }

    const profileWithEvent = enrichCombinedProfileWithEventContext(profile_id, profile, profiledTransaction);
    logger.log(`[Profiling] Created profile ${profile_id} for transaction ${profiledTransaction.event_id}`);

    return profileWithEvent;
  };

  private _clearCurrentProfileTimeout = (): void => {
    this._currentProfileTimeout !== undefined && clearTimeout(this._currentProfileTimeout);
    this._currentProfileTimeout = undefined;
  };
}

/**
 * Starts Profilers and returns the timestamp when profiling started in nanoseconds.
 */
export function startProfiling(): number | null {
  const started = NATIVE.startProfiling();
  if (!started) {
    return null;
  }

<<<<<<< HEAD
  const profileStartTimestampNs = Date.now() * MS_TO_NS;
  return profileStartTimestampNs;
=======
  return Date.now() * MS_TO_NS;
>>>>>>> 665f1d7b
}

/**
 * Stops Profilers and returns collected combined profile.
 */
<<<<<<< HEAD
export function stopProfiling(
  profileStartTimestampNs: number,
): CombinedProfileEvent | AndroidCombinedProfileEvent | null {
=======
export function stopProfiling(): CombinedProfileEvent | null {
>>>>>>> 665f1d7b
  const collectedProfiles = NATIVE.stopProfiling();
  if (!collectedProfiles) {
    return null;
  }
<<<<<<< HEAD
  const profileEndTimestampNs = Date.now() * MS_TO_NS;
=======
>>>>>>> 665f1d7b

  const hermesProfile = convertToSentryProfile(collectedProfiles.hermesProfile);
  if (!hermesProfile) {
    return null;
  }

  const hermesProfileEvent = createHermesProfilingEvent(hermesProfile);
  if (!hermesProfileEvent) {
    return null;
  }

<<<<<<< HEAD
  if (collectedProfiles.androidProfile) {
    const durationNs = profileEndTimestampNs - profileStartTimestampNs;
    return createAndroidWithHermesProfile(hermesProfileEvent, collectedProfiles.androidProfile, durationNs);
  } else if (collectedProfiles.nativeProfile) {
    return addNativeProfileToHermesProfile(hermesProfileEvent, collectedProfiles.nativeProfile);
  }

  return hermesProfileEvent;
}

/**
 * Creates Android profile event with attached javascript profile.
 */
export function createAndroidWithHermesProfile(
  hermes: HermesProfileEvent,
  nativeAndroid: NativeAndroidProfileEvent,
  durationNs: number,
): AndroidCombinedProfileEvent {
  return {
    ...nativeAndroid,
    platform: 'android',
    js_profile: hermes.profile,
    duration_ns: durationNs.toString(10),
    active_thread_id: hermes.transaction.active_thread_id,
  };
=======
  if (!collectedProfiles.nativeProfile) {
    return hermesProfileEvent;
  }

  return addNativeProfileToHermesProfile(hermesProfileEvent, collectedProfiles.nativeProfile);
>>>>>>> 665f1d7b
}

/**
 * Merges Hermes and Native profile events into one.
 */
export function addNativeProfileToHermesProfile(
  hermes: HermesProfileEvent,
  native: NativeProfileEvent,
): CombinedProfileEvent {
  return {
    ...hermes,
    profile: addNativeThreadCpuProfileToHermes(hermes.profile, native.profile, hermes.transaction.active_thread_id),
    debug_meta: {
      images: native.debug_meta.images,
    },
    measurements: native.measurements,
  };
}

/**
 * Merges Hermes And Native profiles into one.
 */
export function addNativeThreadCpuProfileToHermes(
  hermes: ThreadCpuProfile,
  native: ThreadCpuProfile,
  hermes_active_thread_id: string | undefined,
): CombinedProfileEvent['profile'] {
  // assumes thread ids are unique
  hermes.thread_metadata = { ...native.thread_metadata, ...hermes.thread_metadata };
  // assumes queue ids are unique
  hermes.queue_metadata = { ...native.queue_metadata, ...hermes.queue_metadata };

  // recalculate frames and stacks using offset
  const framesOffset = hermes.frames.length;
  const stacksOffset = hermes.stacks.length;

  if (native.frames) {
    for (const frame of native.frames) {
      hermes.frames.push({
        function: frame.function,
        instruction_addr: frame.instruction_addr,
        platform: Platform.OS === 'ios' ? 'cocoa' : undefined,
      });
    }
  }
  hermes.stacks = [
    ...(hermes.stacks || []),
    ...(native.stacks || []).map(stack => stack.map(frameId => frameId + framesOffset)),
  ];
  hermes.samples = [
    ...(hermes.samples || []),
    ...(native.samples || [])
      .filter(sample => sample.thread_id !== hermes_active_thread_id)
      .map(sample => ({
        ...sample,
        stack_id: stacksOffset + sample.stack_id,
      })),
  ];

  return hermes;
}<|MERGE_RESOLUTION|>--- conflicted
+++ resolved
@@ -1,19 +1,7 @@
 /* eslint-disable complexity */
 import type { Hub } from '@sentry/core';
 import { getActiveTransaction } from '@sentry/core';
-<<<<<<< HEAD
 import type { Envelope, Event, EventProcessor, Integration, ThreadCpuProfile, Transaction } from '@sentry/types';
-=======
-import type {
-  Envelope,
-  Event,
-  EventProcessor,
-  Integration,
-  Profile,
-  ThreadCpuProfile,
-  Transaction,
-} from '@sentry/types';
->>>>>>> 665f1d7b
 import { logger, uuid4 } from '@sentry/utils';
 import { Platform } from 'react-native';
 
@@ -21,13 +9,8 @@
 import { NATIVE } from '../wrapper';
 import { PROFILE_QUEUE } from './cache';
 import { convertToSentryProfile } from './convertHermesProfile';
-<<<<<<< HEAD
 import type { NativeAndroidProfileEvent, NativeProfileEvent } from './nativeTypes';
 import type { AndroidCombinedProfileEvent, CombinedProfileEvent, HermesProfileEvent, ProfileEvent } from './types';
-=======
-import type { NativeProfileEvent } from './nativeTypes';
-import type { CombinedProfileEvent, HermesProfileEvent } from './types';
->>>>>>> 665f1d7b
 import {
   addProfilesToEnvelope,
   createHermesProfilingEvent,
@@ -239,32 +222,20 @@
     return null;
   }
 
-<<<<<<< HEAD
-  const profileStartTimestampNs = Date.now() * MS_TO_NS;
-  return profileStartTimestampNs;
-=======
   return Date.now() * MS_TO_NS;
->>>>>>> 665f1d7b
 }
 
 /**
  * Stops Profilers and returns collected combined profile.
  */
-<<<<<<< HEAD
 export function stopProfiling(
   profileStartTimestampNs: number,
 ): CombinedProfileEvent | AndroidCombinedProfileEvent | null {
-=======
-export function stopProfiling(): CombinedProfileEvent | null {
->>>>>>> 665f1d7b
   const collectedProfiles = NATIVE.stopProfiling();
   if (!collectedProfiles) {
     return null;
   }
-<<<<<<< HEAD
   const profileEndTimestampNs = Date.now() * MS_TO_NS;
-=======
->>>>>>> 665f1d7b
 
   const hermesProfile = convertToSentryProfile(collectedProfiles.hermesProfile);
   if (!hermesProfile) {
@@ -276,7 +247,6 @@
     return null;
   }
 
-<<<<<<< HEAD
   if (collectedProfiles.androidProfile) {
     const durationNs = profileEndTimestampNs - profileStartTimestampNs;
     return createAndroidWithHermesProfile(hermesProfileEvent, collectedProfiles.androidProfile, durationNs);
@@ -302,13 +272,6 @@
     duration_ns: durationNs.toString(10),
     active_thread_id: hermes.transaction.active_thread_id,
   };
-=======
-  if (!collectedProfiles.nativeProfile) {
-    return hermesProfileEvent;
-  }
-
-  return addNativeProfileToHermesProfile(hermesProfileEvent, collectedProfiles.nativeProfile);
->>>>>>> 665f1d7b
 }
 
 /**
