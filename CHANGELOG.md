--- conflicted
+++ resolved
@@ -2,7 +2,6 @@
 
 ## Unreleased
 
-<<<<<<< HEAD
 ### Breaking changes
 
 - Option `enableAutoPerformanceTracking` renamed to `enableAutoPerformanceTracing`
@@ -14,15 +13,11 @@
   - `breadcrumb.level` value `log` is transformed to `debug` when syncing with native layers.
   - Remove `breadcrumb.level` value `critical` transformation to `fatal`.
   - Default `breadcrumb.level` is `info`
-=======
-### Features
-
 - Add support for RNGP introduced in React Native 0.71.0 ([#2759](https://github.com/getsentry/sentry-react-native/pull/2759))
 
 ### Fixes
 
 - Take screenshot runs on UI thread on Android ([#2743](https://github.com/getsentry/sentry-react-native/pull/2743))
->>>>>>> 6b648a56
 
 ### Dependencies
 
