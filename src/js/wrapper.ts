--- conflicted
+++ resolved
@@ -24,11 +24,7 @@
 } from './NativeRNSentry';
 import type { ReactNativeClientOptions } from './options';
 import type * as Hermes from './profiling/hermes';
-<<<<<<< HEAD
 import type { NativeAndroidProfileEvent, NativeProfileEvent } from './profiling/nativeTypes';
-=======
-import type { NativeProfileEvent } from './profiling/nativeTypes';
->>>>>>> 665f1d7b
 import type { RequiredKeysUser } from './user';
 import { isTurboModuleEnabled } from './utils/environment';
 import { utf8ToBytes } from './vendor';
@@ -87,15 +83,11 @@
   fetchViewHierarchy(): PromiseLike<Uint8Array | null>;
 
   startProfiling(): boolean;
-<<<<<<< HEAD
   stopProfiling(): {
     hermesProfile: Hermes.Profile;
     nativeProfile?: NativeProfileEvent;
     androidProfile?: NativeAndroidProfileEvent;
   } | null;
-=======
-  stopProfiling(): { hermesProfile: Hermes.Profile; nativeProfile?: NativeProfileEvent } | null;
->>>>>>> 665f1d7b
 
   fetchNativePackageName(): Promise<string | null>;
 
@@ -530,27 +522,19 @@
     return !!started;
   },
 
-<<<<<<< HEAD
   stopProfiling(): {
     hermesProfile: Hermes.Profile;
     nativeProfile?: NativeProfileEvent;
     androidProfile?: NativeAndroidProfileEvent;
   } | null {
-=======
-  stopProfiling(): { hermesProfile: Hermes.Profile; nativeProfile?: NativeProfileEvent } | null {
->>>>>>> 665f1d7b
-    if (!this.enableNative) {
-      throw this._DisabledNativeError;
-    }
-    if (!this._isModuleLoaded(RNSentry)) {
-      throw this._NativeClientError;
-    }
-
-<<<<<<< HEAD
+    if (!this.enableNative) {
+      throw this._DisabledNativeError;
+    }
+    if (!this._isModuleLoaded(RNSentry)) {
+      throw this._NativeClientError;
+    }
+
     const { profile, nativeProfile, androidProfile, error } = RNSentry.stopProfiling();
-=======
-    const { profile, nativeProfile, error } = RNSentry.stopProfiling();
->>>>>>> 665f1d7b
     if (!profile || error) {
       logger.error('[NATIVE] Stop Profiling Failed', error);
       return null;
@@ -558,22 +542,15 @@
     if (Platform.OS === 'ios' && !nativeProfile) {
       logger.warn('[NATIVE] Stop Profiling Failed: No Native Profile');
     }
-<<<<<<< HEAD
     if (Platform.OS === 'android' && !androidProfile) {
       logger.warn('[NATIVE] Stop Profiling Failed: No Android Profile');
     }
-=======
->>>>>>> 665f1d7b
 
     try {
       return {
         hermesProfile: JSON.parse(profile) as Hermes.Profile,
-<<<<<<< HEAD
-        nativeProfile: nativeProfile as NativeProfileEvent,
-        androidProfile: androidProfile as NativeAndroidProfileEvent,
-=======
         nativeProfile: nativeProfile as NativeProfileEvent | undefined,
->>>>>>> 665f1d7b
+        androidProfile: androidProfile as NativeAndroidProfileEvent | undefined,
       };
     } catch (e) {
       logger.error('[NATIVE] Failed to parse Hermes Profile JSON', e);
